import firedrake
import firedrake.exceptions as fexc
import numpy as np
import ufl
from firedrake.petsc import PETSc

import movement.solver_parameters as solver_parameters
from movement.mover import PrimeMover

__all__ = ["LaplacianSmoother"]


class LaplacianSmoother(PrimeMover):
    r"""
    Movement of a ``mesh`` is driven by a mesh velocity :math:`\mathbf{v}`, which is
    determined by solving  a vector Laplace problem

    .. math::
        \nabla^2_{\boldsymbol{\xi}}\mathbf{v} = \boldsymbol{0}, \quad \boldsymbol{\xi}\in\Omega,

    under non-zero Dirichlet boundary conditions on a forced boundary section
    :math:`\partial\Omega_f` and zero Dirichlet boundary conditions elsewhere:

    .. math::
        \mathbf{v} = \left\{\begin{array}{rl}
            \mathbf{v}_D, & \boldsymbol{\xi}\in\partial\Omega_f\\
            \boldsymbol{0}, & \boldsymbol{\xi}\in\partial\Omega\backslash\partial\Omega_f
        \end{array}\right.

    where the computational coordinates :math:`\boldsymbol{\xi} := \mathbf{x}(t_0)` are
    the physical coordinates at the beginning of the simulation.
    """

    @PETSc.Log.EventDecorator()
    def __init__(self, mesh, timestep, **kwargs):
        """
        :arg mesh: the physical mesh to be moved
        :type mesh: :class:`firedrake.mesh.MeshGeometry`
        :arg timestep: the timestep length used
        :type timestep: :class:`float`
        """
        super().__init__(mesh, **kwargs)
        assert timestep > 0.0
        self.dt = timestep
        dim = self.mesh.topological_dimension()
        self.displacement = np.zeros((self.mesh.num_vertices(), dim))

    def _create_functions(self):
        super()._create_functions()
        self.rhs = firedrake.Function(self.coord_space, name="Zero RHS")

    @PETSc.Log.EventDecorator()
    def _setup_solver(self, boundary_conditions):
        if not hasattr(self, "_solver"):
            test = firedrake.TestFunction(self.coord_space)
            trial = firedrake.TrialFunction(self.coord_space)

            a = ufl.inner(ufl.grad(trial), ufl.grad(test)) * self.dx
            L = ufl.inner(self.rhs, test) * self.dx
            problem = firedrake.LinearVariationalProblem(
                a, L, self.v, bcs=boundary_conditions
            )
            self._solver = firedrake.LinearVariationalSolver(
                problem,
                solver_parameters=solver_parameters.cg_ilu,
            )
        self._solver.solve()

    @PETSc.Log.EventDecorator()
    def move(self, time, update_boundary_velocity=None, boundary_conditions=None):
        """
        Assemble and solve the Laplacian system and update the coordinates.

        :arg time: the current time
        :type time: :class:`float`
        :kwarg update_boundary_velocity: function that updates the boundary conditions at
            the current time
        :type update_boundary_velocity: :class:`~.Callable` with a single argument of
            :class:`float` type
        :kwarg boundary_conditions: Dirichlet boundary conditions to be enforced
        :type boundary_conditions: :class:`~.DirichletBC` or :class:`list` thereof
        """
        if update_boundary_velocity is not None:
            update_boundary_velocity(time)
        if not boundary_conditions:
            boundary_conditions = firedrake.DirichletBC(
                self.coord_space, 0, "on_boundary"
            )
        self._setup_solver(boundary_conditions)

        # Solve on computational mesh
        self.mesh.coordinates.assign(self.xi)
        try:
            self._solver.solve()
        except fexc.ConvergenceError as conv_err:
            self._convergence_error(exception=conv_err)

        # Update mesh coordinates
        self.displacement[:] = self.v.dat.data_with_halos * self.dt
        self.x.dat.data_with_halos[:] += self.displacement
        self.mesh.coordinates.assign(self.x)
<<<<<<< HEAD

        if hasattr(self, "tangling_checker"):
            self.tangling_checker.check()
=======
        self.volume.interpolate(ufl.CellVolume(self.mesh))
        PETSc.Sys.Print(
            f"{time:.2f} s"
            f"   Volume ratio {self.volume_ratio:5.2f}"
            f"   Variation (σ/μ) {self.coefficient_of_variation:8.2e}"
            f"   Displacement {np.linalg.norm(self.displacement):.2f} m"
        )
>>>>>>> 4ef3b803
<|MERGE_RESOLUTION|>--- conflicted
+++ resolved
@@ -99,16 +99,12 @@
         self.displacement[:] = self.v.dat.data_with_halos * self.dt
         self.x.dat.data_with_halos[:] += self.displacement
         self.mesh.coordinates.assign(self.x)
-<<<<<<< HEAD
-
         if hasattr(self, "tangling_checker"):
             self.tangling_checker.check()
-=======
         self.volume.interpolate(ufl.CellVolume(self.mesh))
         PETSc.Sys.Print(
             f"{time:.2f} s"
             f"   Volume ratio {self.volume_ratio:5.2f}"
             f"   Variation (σ/μ) {self.coefficient_of_variation:8.2e}"
             f"   Displacement {np.linalg.norm(self.displacement):.2f} m"
-        )
->>>>>>> 4ef3b803
+        )