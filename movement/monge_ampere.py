--- conflicted
+++ resolved
@@ -173,29 +173,19 @@
         :arg H_init: initial guess for the Hessian
         :type H_init: :class:`firedrake.function.Function`
         """
-<<<<<<< HEAD
-        if phi_init is not None and sigma_init is not None:
+        if phi_init is not None and H_init is not None:
             if self.dim == 1:
                 self.phi.interpolate(phi_init)
-                self.sigma.interpolate(sigma_init)
+                self.H.interpolate(H_init)
                 self.phi_old.interpolate(phi_init)
-                self.sigma_old.interpolate(sigma_init)
+                self.H_old.interpolate(H_init)
             else:
                 self.phi.project(phi_init)
-                self.sigma.project(sigma_init)
+                self.H.project(H_init)
                 self.phi_old.project(phi_init)
-                self.sigma_old.project(sigma_init)
-        elif phi_init is not None or sigma_init is not None:
-            raise ValueError("Need to initialise both phi *and* sigma.")
-=======
-        if phi_init is not None and H_init is not None:
-            self.phi.project(phi_init)
-            self.H.project(H_init)
-            self.phi_old.project(phi_init)
-            self.H_old.project(H_init)
+                self.H_old.project(H_init)
         elif phi_init is not None or H_init is not None:
             raise ValueError("Need to initialise both phi *and* H.")
->>>>>>> 943f9d64
 
     @property
     def relative_l2_residual(self):
@@ -226,12 +216,8 @@
         except Exception:
             self.grad_phi.interpolate(self._grad_phi)
         self.x.assign(self.xi + self.grad_phi)
-<<<<<<< HEAD
-        self.mesh.coordinates.assign(self.x)
-=======
 
         # Check if the mesh has become tangled
->>>>>>> 943f9d64
         if hasattr(self, "tangling_checker"):
             self.tangling_checker.check()
 
