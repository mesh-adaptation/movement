--- conflicted
+++ resolved
@@ -165,13 +165,8 @@
             mesh,
             const_monitor,
             method=method,
-<<<<<<< HEAD
             phi_init=Function(FunctionSpace(mesh, "CG", 1)),
-            sigma_init=Function(TensorFunctionSpace(mesh, "CG", 1)),
-=======
-            phi_init=Function(P1),
-            H_init=Function(P1_ten),
->>>>>>> 943f9d64
+            H_init=Function(TensorFunctionSpace(mesh, "CG", 1)),
             rtol=1e-3,
         )
         num_iterations = mover.move()
@@ -182,8 +177,6 @@
     @parameterized.expand(
         [(2, "relaxation"), (2, "quasi_newton"), (3, "relaxation"), (3, "quasi_newton")]
     )
-<<<<<<< HEAD
-=======
     def test_continue(self, dim, method):
         """
         Test that providing a good initial guess benefits the solver.
@@ -210,7 +203,6 @@
     @parameterized.expand(
         [(2, "relaxation"), (2, "quasi_newton"), (3, "relaxation"), (3, "quasi_newton")]
     )
->>>>>>> 943f9d64
     def test_change_monitor(self, dim, method):
         """
         Test that the mover can handle changes to the monitor function, such as would
@@ -289,6 +281,13 @@
 
         # Check that the variational problem does not have boundary conditions
         self.assertTrue(len(mover._l2_projector._problem.bcs) == 0)
+
+    def test_initial_guess_valueerror(self):
+        mesh = self.mesh(2, n=2)
+        phi_init = Function(FunctionSpace(mesh, "CG", 1))
+        with self.assertRaises(ValueError) as cm:
+            MongeAmpereMover_Relaxation(mesh, ring_monitor, phi_init=phi_init)
+        self.assertEqual(str(cm.exception), "Need to initialise both phi *and* H.")
 
     @parameterized.expand(
         [
@@ -314,7 +313,6 @@
         volume = assemble(Constant(1.0) * dx(domain=mesh))
         mover = self._test_boundary_preservation(mesh, method, fix_boundary)
 
-<<<<<<< HEAD
         # Check the volume of the domain is conserved
         self.assertAlmostEqual(assemble(Constant(1.0) * dx(domain=mover.mesh)), volume)
 
@@ -355,14 +353,6 @@
         coords = Function(mesh.coordinates.function_space())
         coords.interpolate(ufl.dot(rotation_matrix, mesh.coordinates))
         mover = self._test_boundary_preservation(Mesh(coords), method, fix_boundary)
-=======
-    def test_initial_guess_valueerror(self):
-        mesh = self.mesh(2, n=2)
-        phi_init = Function(FunctionSpace(mesh, "CG", 1))
-        with self.assertRaises(ValueError) as cm:
-            MongeAmpereMover_Relaxation(mesh, ring_monitor, phi_init=phi_init)
-        self.assertEqual(str(cm.exception), "Need to initialise both phi *and* H.")
->>>>>>> 943f9d64
 
         # Check the volume of the domain is conserved
         self.assertAlmostEqual(assemble(Constant(1.0) * dx(domain=mover.mesh)), volume)
@@ -437,18 +427,11 @@
         xyz = list(SpatialCoordinate(mesh))
         xyz[0] += 1
         coords = Function(VectorFunctionSpace(mesh, "CG", 1))
-<<<<<<< HEAD
         coords.interpolate(as_vector(xyz))
         mover = MongeAmpereMover(Mesh(coords), const_monitor, method=method)
         mover._grad_phi.interpolate(as_vector(np.eye(dim)[0]))
-        mover._update_coordinates()
-=======
-        coords.interpolate(as_vector([x + 1, y]))
-        mover = MongeAmpereMover(Mesh(coords), const_monitor)
-        mover._grad_phi.interpolate(as_vector([1, 0]))
         mover._update_physical_coordinates()
         mover.to_physical_coordinates()
->>>>>>> 943f9d64
         self.assertAlmostEqual(errornorm(mover.grad_phi, mover._grad_phi), 0)
         if dim == 1:
             mover.xi.dat.data[:] += 1
